--- conflicted
+++ resolved
@@ -1417,16 +1417,13 @@
       }
       return null;
     });
-<<<<<<< HEAD
-    getParentElement = jest.fn(arg => (arg === select ? container : null));
-=======
+
     getParentElement = jest.fn(arg => {
       if (arg === select) {
         return container;
       }
       return null;
     });
->>>>>>> f32b149d
 
     const selectorMap = new Map([
       ['input[type="text"]', textInput],
