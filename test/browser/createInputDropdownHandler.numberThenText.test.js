--- conflicted
+++ resolved
@@ -40,13 +40,7 @@
   expect(dom.disable).toHaveBeenCalledWith(textInput);
 
   // After first call, number input exists
-<<<<<<< HEAD
-  const selectorMap2 = {
-    'input[type="text"]': textInput,
-    'input[type="number"]': numberInput,
-  };
-  querySelector.mockImplementation((_, selector) => selectorMap2[selector] || null);
-=======
+
   querySelector.mockImplementation((_, selector) => {
     const mapping = {
       'input[type="text"]': textInput,
@@ -54,7 +48,6 @@
     };
     return mapping[selector] ?? null;
   });
->>>>>>> 87659840
 
   dom.hide.mockClear();
   dom.disable.mockClear();
